use crate::commands::{
    logging::LoggingLevel,
    server::{ObjectStore as ObjStoreOpt, RunConfig},
};
use hyper::Server;
use object_store::{
    self, aws::AmazonS3, azure::MicrosoftAzure, gcp::GoogleCloudStorage, ObjectStore,
};
use panic_logging::SendPanicsToTracing;
use query::DatabaseStore;
use server::{ConnectionManagerImpl as ConnectionManager, Server as AppServer};
use snafu::{ResultExt, Snafu};
use std::{convert::TryFrom, fs, net::SocketAddr, path::PathBuf, sync::Arc};
use tracing::{error, info, warn};

mod http;
mod rpc;

#[derive(Debug, Snafu)]
pub enum Error {
    #[snafu(display("Unable to create database directory {:?}: {}", path, source))]
    CreatingDatabaseDirectory {
        path: PathBuf,
        source: std::io::Error,
    },

    #[snafu(display(
        "Unable to bind to listen for HTTP requests on {}: {}",
        bind_addr,
        source
    ))]
    StartListeningHttp {
        bind_addr: SocketAddr,
        source: hyper::Error,
    },

    #[snafu(display(
        "Unable to bind to listen for gRPC requests on {}: {}",
        grpc_bind_addr,
        source
    ))]
    StartListeningGrpc {
        grpc_bind_addr: SocketAddr,
        source: std::io::Error,
    },

    #[snafu(display("Error serving HTTP: {}", source))]
    ServingHttp { source: hyper::Error },

    #[snafu(display("Error serving RPC: {}", source))]
    ServingRPC { source: self::rpc::Error },

    #[snafu(display(
        "Specified {} for the object store, required configuration missing for {}",
        object_store,
        missing
    ))]
    MissingObjectStoreConfig {
        object_store: ObjStoreOpt,
        missing: String,
    },

    // Creating a new S3 object store can fail if the region is *specified* but
    // not *parseable* as a rusoto `Region`. The other object store constructors
    // don't return `Result`.
    #[snafu(display("Amazon S3 configuration was invalid: {}", source))]
    InvalidS3Config { source: object_store::aws::Error },
}

pub type Result<T, E = Error> = std::result::Result<T, E>;

/// This is the entry point for the IOx server. `config` represents
/// command line arguments, if any
///
/// The logging_level passed in is the global setting (e.g. if -v or
/// -vv was passed in before 'server')
pub async fn main(logging_level: LoggingLevel, config: RunConfig) -> Result<()> {
    // Handle the case if -v/-vv is specified both before and after the server
    // command
    let logging_level = logging_level.combine(LoggingLevel::new(config.verbose_count));

    let _drop_handle = logging_level.setup_logging(&config);

    // Install custom panic handler and forget about it.
    //
    // This leaks the handler and prevents it from ever being dropped during the
    // lifetime of the program - this is actually a good thing, as it prevents
    // the panic handler from being removed while unwinding a panic (which in
    // turn, causes a panic - see #548)
    let f = SendPanicsToTracing::new();
    std::mem::forget(f);

    match config.object_store {
        Some(ObjStoreOpt::Memory) | None => {
            warn!("NO PERSISTENCE: using Memory for object storage");
        }
        Some(store) => {
            info!("Using {} for object storage", store);
        }
    }

    let object_store = ObjectStore::try_from(&config)?;
    let object_storage = Arc::new(object_store);

    let connection_manager = ConnectionManager {};
    let app_server = Arc::new(AppServer::new(connection_manager, object_storage));

    // if this ID isn't set the server won't be usable until this is set via an API
    // call
    if let Some(id) = config.writer_id {
        app_server.set_id(id);
        if let Err(e) = app_server.load_database_configs().await {
            error!(
                "unable to load database configurations from object storage: {}",
                e
            )
        }
    } else {
        warn!("server ID not set. ID must be set via the INFLUXDB_IOX_ID config or API before writing or querying data.");
    }

    // Construct and start up gRPC server

    let grpc_bind_addr = config.grpc_bind_address;
    let socket = tokio::net::TcpListener::bind(grpc_bind_addr)
        .await
        .context(StartListeningGrpc { grpc_bind_addr })?;

    let grpc_server = self::rpc::make_server(socket, Arc::clone(&app_server));

    info!(bind_address=?grpc_bind_addr, "gRPC server listening");

    // Construct and start up HTTP server

    let router_service = http::router_service(Arc::clone(&app_server));

    let bind_addr = config.http_bind_address;
    let http_server = Server::try_bind(&bind_addr)
        .context(StartListeningHttp { bind_addr })?
        .serve(router_service);
    info!(bind_address=?bind_addr, "HTTP server listening");

    let git_hash = option_env!("GIT_HASH").unwrap_or("UNKNOWN");
    info!(git_hash, "InfluxDB IOx server ready");

    // Start a background service, ChunkMover, that will repeat spawning other
    // background tasks to move eligible chunks of mutable buffer to read buffer
    tokio::task::spawn(async move { run_chunk_movers(Arc::clone(&app_server)).await });
    info!("Chunk Movers ready");

    // Wait for both the servers to complete
    let (grpc_server, server) = futures::future::join(grpc_server, http_server).await;

    grpc_server.context(ServingRPC)?;
    server.context(ServingHttp)?;

    info!("InfluxDB IOx server shutting down");

    Ok(())
}

<<<<<<< HEAD
/// ChunkMover: a background service (or a background task) that is responsible
/// for moving eligible chunks from mutable buffer to read buffer. This is a
/// repeating process that ensures all chunks are moved successfully
/// or move them again if they fail or are stuck for too long for some reasons.
/// Chunks that are already moved also need to get dropped.
/// The whole process is done through 3 independent sub-services, each will be
/// independently correct. To do so, we need to keep track of a state for each
/// chunk of the mutable buffer.
///
/// # State's values:
///   * `open`: this chunk is still accepting ingesting data and should not be
///     moved.
///   * `closing`: this chunk is in a closing process which might accept more
///     writes or be merged with other chunks or be split into many chunks.
///   * `closed`: this chunk is closed and becomes immutable which means it is
///     eligible to move to read buffer.
///   * `moving`: this chunk is in the moving-process to read buffer. All tables
///     of the chunk will be moved in parallel in different tasks.
///
/// # Sub-services
/// For each DB, four major sub-services will be spawned, each repeat their
/// below duty cycle after some sleep.
///   * `move_chunks`: to move "closed" chunks (eligible chunks) of mutable
///     buffer to read buffer. Before the process starts, the "closed" chunk
///     will be advanced to "moving".
///   * `move_moving_chunks`: to move chunks that have been moved & marked
///     "moving" but either failed or still running after a while.
///   * `drop_successful_moving_chunks`: to drop chunks whose tables have been
///     moved into read buffer.
async fn run_chunk_movers(server: Arc<AppServer<ConnectionManager>>) {
    // TODO
    // (1). DBs must be read inside each service below to make sure new DB and
    // dropped DBs are included (2).Instead of calling server.db_names_sorted()
    // there should probably be a server.dbs() method added to the DatabaseStore
    // trait. I imagine it would look something like:      async fn dbs(&self)
    // -> Vec<Arc<Self::Database>>;

    let database_names = server.db_names_sorted().await;
    for name in database_names {
        let db = match server.db_or_create(&name).await {
            Ok(db) => db,
            Err(e) => {
                // TODO - some errors should probably be ignored, e.g., if
                // the database doesn't exist due to a race between this and
                // above?
                warn!(error= ?e, error_message = ?e.to_string(), db_name = ?name, "Database not found");
                continue;
            }
        };

        // Move "closed" chunks
        let service_db = Arc::clone(&db);
        tokio::task::spawn(async move { service_db.move_chunks().await });

        // Move "moving" chunks
        // TODO: need to discuss this further with Edd and see if we can use
        // anything from Raphael's task trackers & cancel a long-running task
        // let service_db = Arc::clone(&db);
        // tokio::task::spawn(async move { service_db.move_moving_chunks().await } );

        // Advance "moving" chunks to "moved"
        let service_db = Arc::clone(&db);
        tokio::task::spawn(async move { service_db.drop_successful_moving_chunks().await });
    }
}

impl TryFrom<&Config> for ObjectStore {
=======
impl TryFrom<&RunConfig> for ObjectStore {
>>>>>>> 9df4131e
    type Error = Error;

    fn try_from(config: &RunConfig) -> Result<Self, Self::Error> {
        match config.object_store {
            Some(ObjStoreOpt::Memory) | None => {
                Ok(Self::new_in_memory(object_store::memory::InMemory::new()))
            }

            Some(ObjStoreOpt::Google) => {
                match (
                    config.bucket.as_ref(),
                    config.google_service_account.as_ref(),
                ) {
                    (Some(bucket), Some(service_account)) => Ok(Self::new_google_cloud_storage(
                        GoogleCloudStorage::new(service_account, bucket),
                    )),
                    (bucket, service_account) => {
                        let mut missing_args = vec![];

                        if bucket.is_none() {
                            missing_args.push("bucket");
                        }
                        if service_account.is_none() {
                            missing_args.push("google-service-account");
                        }
                        MissingObjectStoreConfig {
                            object_store: ObjStoreOpt::Google,
                            missing: missing_args.join(", "),
                        }
                        .fail()
                    }
                }
            }

            Some(ObjStoreOpt::S3) => {
                match (
                    config.bucket.as_ref(),
                    config.aws_access_key_id.as_ref(),
                    config.aws_secret_access_key.as_ref(),
                    config.aws_default_region.as_str(),
                ) {
                    (Some(bucket), Some(key_id), Some(secret_key), region) => {
                        Ok(Self::new_amazon_s3(
                            AmazonS3::new(key_id, secret_key, region, bucket)
                                .context(InvalidS3Config)?,
                        ))
                    }
                    (bucket, key_id, secret_key, _) => {
                        let mut missing_args = vec![];

                        if bucket.is_none() {
                            missing_args.push("bucket");
                        }
                        if key_id.is_none() {
                            missing_args.push("aws-access-key-id");
                        }
                        if secret_key.is_none() {
                            missing_args.push("aws-secret-access-key");
                        }

                        MissingObjectStoreConfig {
                            object_store: ObjStoreOpt::S3,
                            missing: missing_args.join(", "),
                        }
                        .fail()
                    }
                }
            }

            Some(ObjStoreOpt::Azure) => {
                match (
                    config.bucket.as_ref(),
                    config.azure_storage_account.as_ref(),
                    config.azure_storage_access_key.as_ref(),
                ) {
                    (Some(bucket), Some(storage_account), Some(access_key)) => {
                        Ok(Self::new_microsoft_azure(MicrosoftAzure::new(
                            storage_account,
                            access_key,
                            bucket,
                        )))
                    }
                    (bucket, storage_account, access_key) => {
                        let mut missing_args = vec![];

                        if bucket.is_none() {
                            missing_args.push("bucket");
                        }
                        if storage_account.is_none() {
                            missing_args.push("azure-storage-account");
                        }
                        if access_key.is_none() {
                            missing_args.push("azure-storage-access-key");
                        }

                        MissingObjectStoreConfig {
                            object_store: ObjStoreOpt::Azure,
                            missing: missing_args.join(", "),
                        }
                        .fail()
                    }
                }
            }

            Some(ObjStoreOpt::File) => match config.database_directory.as_ref() {
                Some(db_dir) => {
                    fs::create_dir_all(db_dir)
                        .context(CreatingDatabaseDirectory { path: db_dir })?;
                    Ok(Self::new_file(object_store::disk::File::new(&db_dir)))
                }
                None => MissingObjectStoreConfig {
                    object_store: ObjStoreOpt::File,
                    missing: "data-dir",
                }
                .fail(),
            },
        }
    }
}

#[cfg(test)]
mod tests {
    use super::*;
    use object_store::ObjectStoreIntegration;
    use structopt::StructOpt;
    use tempfile::TempDir;

    #[test]
    fn default_object_store_is_memory() {
        let config = RunConfig::from_iter_safe(&["server"]).unwrap();

        let object_store = ObjectStore::try_from(&config).unwrap();

        assert!(matches!(
            object_store,
            ObjectStore(ObjectStoreIntegration::InMemory(_))
        ));
    }

    #[test]
    fn explicitly_set_object_store_to_memory() {
        let config = RunConfig::from_iter_safe(&["server", "--object-store", "memory"]).unwrap();

        let object_store = ObjectStore::try_from(&config).unwrap();

        assert!(matches!(
            object_store,
            ObjectStore(ObjectStoreIntegration::InMemory(_))
        ));
    }

    #[test]
    fn valid_s3_config() {
        let config = RunConfig::from_iter_safe(&[
            "server",
            "--object-store",
            "s3",
            "--bucket",
            "mybucket",
            "--aws-access-key-id",
            "NotARealAWSAccessKey",
            "--aws-secret-access-key",
            "NotARealAWSSecretAccessKey",
        ])
        .unwrap();

        let object_store = ObjectStore::try_from(&config).unwrap();

        assert!(matches!(
            object_store,
            ObjectStore(ObjectStoreIntegration::AmazonS3(_))
        ));
    }

    #[test]
    fn s3_config_missing_params() {
        let config = RunConfig::from_iter_safe(&["server", "--object-store", "s3"]).unwrap();

        let err = ObjectStore::try_from(&config).unwrap_err().to_string();

        assert_eq!(
            err,
            "Specified S3 for the object store, required configuration missing for \
            bucket, aws-access-key-id, aws-secret-access-key"
        );
    }

    #[test]
    fn valid_google_config() {
        let config = RunConfig::from_iter_safe(&[
            "server",
            "--object-store",
            "google",
            "--bucket",
            "mybucket",
            "--google-service-account",
            "~/Not/A/Real/path.json",
        ])
        .unwrap();

        let object_store = ObjectStore::try_from(&config).unwrap();

        assert!(matches!(
            object_store,
            ObjectStore(ObjectStoreIntegration::GoogleCloudStorage(_))
        ));
    }

    #[test]
    fn google_config_missing_params() {
        let config = RunConfig::from_iter_safe(&["server", "--object-store", "google"]).unwrap();

        let err = ObjectStore::try_from(&config).unwrap_err().to_string();

        assert_eq!(
            err,
            "Specified Google for the object store, required configuration missing for \
            bucket, google-service-account"
        );
    }

    #[test]
    fn valid_azure_config() {
        let config = RunConfig::from_iter_safe(&[
            "server",
            "--object-store",
            "azure",
            "--bucket",
            "mybucket",
            "--azure-storage-account",
            "NotARealStorageAccount",
            "--azure-storage-access-key",
            "NotARealKey",
        ])
        .unwrap();

        let object_store = ObjectStore::try_from(&config).unwrap();

        assert!(matches!(
            object_store,
            ObjectStore(ObjectStoreIntegration::MicrosoftAzure(_))
        ));
    }

    #[test]
    fn azure_config_missing_params() {
        let config = RunConfig::from_iter_safe(&["server", "--object-store", "azure"]).unwrap();

        let err = ObjectStore::try_from(&config).unwrap_err().to_string();

        assert_eq!(
            err,
            "Specified Azure for the object store, required configuration missing for \
            bucket, azure-storage-account, azure-storage-access-key"
        );
    }

    #[test]
    fn valid_file_config() {
        let root = TempDir::new().unwrap();

        let config = RunConfig::from_iter_safe(&[
            "server",
            "--object-store",
            "file",
            "--data-dir",
            root.path().to_str().unwrap(),
        ])
        .unwrap();

        let object_store = ObjectStore::try_from(&config).unwrap();

        assert!(matches!(
            object_store,
            ObjectStore(ObjectStoreIntegration::File(_))
        ));
    }

    #[test]
    fn file_config_missing_params() {
        let config = RunConfig::from_iter_safe(&["server", "--object-store", "file"]).unwrap();

        let err = ObjectStore::try_from(&config).unwrap_err().to_string();

        assert_eq!(
            err,
            "Specified File for the object store, required configuration missing for \
            data-dir"
        );
    }
}<|MERGE_RESOLUTION|>--- conflicted
+++ resolved
@@ -145,7 +145,7 @@
 
     // Start a background service, ChunkMover, that will repeat spawning other
     // background tasks to move eligible chunks of mutable buffer to read buffer
-    tokio::task::spawn(async move { run_chunk_movers(Arc::clone(&app_server)).await });
+    tokio::task::spawn(async move { run_chunk_movers(Arc::clone(&app_server)).await }); 
     info!("Chunk Movers ready");
 
     // Wait for both the servers to complete
@@ -159,7 +159,6 @@
     Ok(())
 }
 
-<<<<<<< HEAD
 /// ChunkMover: a background service (or a background task) that is responsible
 /// for moving eligible chunks from mutable buffer to read buffer. This is a
 /// repeating process that ensures all chunks are moved successfully
@@ -197,7 +196,7 @@
     // trait. I imagine it would look something like:      async fn dbs(&self)
     // -> Vec<Arc<Self::Database>>;
 
-    let database_names = server.db_names_sorted().await;
+    let database_names = server.db_names_sorted();
     for name in database_names {
         let db = match server.db_or_create(&name).await {
             Ok(db) => db,
@@ -226,10 +225,7 @@
     }
 }
 
-impl TryFrom<&Config> for ObjectStore {
-=======
 impl TryFrom<&RunConfig> for ObjectStore {
->>>>>>> 9df4131e
     type Error = Error;
 
     fn try_from(config: &RunConfig) -> Result<Self, Self::Error> {
