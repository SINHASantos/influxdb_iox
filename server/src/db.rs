--- conflicted
+++ resolved
@@ -1,20 +1,6 @@
 //! This module contains the main IOx Database object which has the
 //! instances of the mutable buffer, read buffer, and object store
 
-<<<<<<< HEAD
-pub(crate) use crate::db::chunk::DbChunk;
-use crate::{
-    db::{
-        self,
-        access::QueryCatalogAccess,
-        catalog::{
-            chunk::{CatalogChunk, ChunkStage},
-            partition::Partition,
-            table::TableSchemaUpsertHandle,
-            Catalog, Error as CatalogError, TableNameFilter,
-        },
-        lifecycle::{LockableCatalogChunk, LockableCatalogPartition, WeakDb},
-=======
 use std::{
     any::Any,
     collections::HashMap,
@@ -22,7 +8,6 @@
     sync::{
         atomic::{AtomicBool, AtomicUsize, Ordering},
         Arc,
->>>>>>> 574149d6
     },
     time::{Duration, Instant},
 };
@@ -67,6 +52,7 @@
 pub(crate) use crate::db::chunk::DbChunk;
 use crate::{
     db::{
+        self,
         access::QueryCatalogAccess,
         catalog::{
             chunk::{CatalogChunk, ChunkStage},
